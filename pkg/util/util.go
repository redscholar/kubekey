--- conflicted
+++ resolved
@@ -12,14 +12,10 @@
 )
 
 const (
-<<<<<<< HEAD
 	VERSION = "KubeKey Version v1.0.0-dev\nKubernetes Version v1.17.6\nKubeSphere Version 3.0.0"
-=======
-	VERSION      = "KubeKey Version v0.0.1\n"
 	VersionBig   = 1
 	VersionSmall = 2
 	VersionEqual = 0
->>>>>>> 70c8d02a
 )
 
 func InitLogger(verbose bool) *log.Logger {
