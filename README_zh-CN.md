# KubeKey

[![CI](https://github.com/kubesphere/kubekey/workflows/CI/badge.svg?branch=master&event=push)](https://github.com/kubesphere/kubekey/actions?query=event%3Apush+branch%3Amaster+workflow%3ACI+)

> [English](README.md) | 中文

从 v3.0.0 开始，[KubeSphere](https://kubesphere.io) 将基于 ansible 的安装程序更改为使用 Go 语言开发的名为 KubeKey 的新安装程序。使用 KubeKey，您可以轻松、高效、灵活地单独或整体安装 Kubernetes 和 KubeSphere。

有三种情况可以使用 KubeKey。

* 仅安装 Kubernetes
* 用一个命令中安装 Kubernetes 和 KubeSphere
* 首先安装 Kubernetes，然后使用 [ks-installer](https://github.com/kubesphere/ks-installer) 在其上部署 KubeSphere

> 重要提示：Kubekey 将会帮您安装 Kubernetes，若已有 Kubernetes 集群请参考 [在 Kubernetes 之上安装 KubeSphere](https://github.com/kubesphere/ks-installer/)。

## 优势

* 基于 Ansible 的安装程序具有大量软件依赖性，例如 Python。KubeKey 是使用 Go 语言开发的，可以消除在各种环境中出现的问题，从而提高安装成功率。
* KubeKey 使用 Kubeadm 在节点上尽可能多地并行安装 K8s 集群，以降低安装复杂性并提高效率。与较早的安装程序相比，它将大大节省安装时间。
* KubeKey 支持将群集从 all-in-one 扩展到多节点群集甚至 HA 集群。
* KubeKey 旨在将群集当作一个对象操作，即 CaaO。

## 支持的环境

### Linux 发行版

* **Ubuntu**  *16.04, 18.04*
* **Debian**  *Buster, Stretch*
* **CentOS/RHEL**  *7*
* **SUSE Linux Enterprise Server** *15*


### <span id = "KubernetesVersions">Kubernetes 版本</span> 

* **v1.15**: &ensp; *v1.15.12*
* **v1.16**: &ensp; *v1.16.13*
* **v1.17**: &ensp; *v1.17.9* (默认)
* **v1.18**: &ensp; *v1.18.6*
> 查看更多支持的版本[点击这里](./docs/kubernetes-versions.md)
## 要求和建议

* 最低资源要求（仅对于最小安装 KubeSphere）：
  * 2 核虚拟 CPU
  * 4 GB 内存
  * 20 GB 储存空间

> /var/lib/docker 主要用于存储容器数据，在使用和操作过程中会逐渐增大。对于生产环境，建议 /var/lib/docker 单独挂盘。

* 操作系统要求：
  * `SSH` 可以访问所有节点。
  * 所有节点的时间同步。
  * `sudo`/`curl`/`openssl` 应在所有节点使用。
  * `ebtables`/`socat`/`ipset`/`conntrack` 应安装在所有节点。
  * `docker` 可以自己安装，也可以通过 KubeKey 安装。
  * `Red Hat` 在其 `Linux` 发行版本中包括了`SELinux`，建议[关闭SELinux](./docs/turn-off-SELinux_zh-CN.md)或者将[SELinux的模式切换](./docs/turn-off-SELinux_zh-CN.md)为Permissive[宽容]工作模式

> * 建议您的操作系统环境足够干净 (不安装任何其他软件)，否则可能会发生冲突。
> * 如果在从 dockerhub.io 下载镜像时遇到问题，建议准备一个容器镜像仓库 (加速器)。[为 Docker 守护程序配置镜像加速](https://docs.docker.com/registry/recipes/mirror/#configure-the-docker-daemon)。
> * 默认情况下，KubeKey 将安装 [OpenEBS](https://openebs.io/) 来为开发和测试环境配置 LocalPV，这对新用户来说非常方便。对于生产，请使用 NFS/Ceph/GlusterFS 或商业化存储作为持久化存储，并在所有节点中安装[相关的客户端](./docs/storage-client.md) 。
> * 如果遇到拷贝时报权限问题Permission denied,建议优先考虑查看[SELinux的原因](./docs/turn-off-SELinux_zh-CN.md)。

* 网络和 DNS 要求：
  * 确保 `/etc/resolv.conf` 中的 DNS 地址可用。否则，可能会导致群集中出现某些 DNS 问题。
  * 如果您的网络配置使用防火墙或安全组，则必须确保基础结构组件可以通过特定端口相互通信。建议您关闭防火墙或遵循链接配置：[网络访问](docs/network-access.md)。

## 用法

### 获取安装程序可执行文件

* 下载KubeKey可执行文件 [Releases page](https://github.com/kubesphere/kubekey/releases) 

<<<<<<< HEAD
    ```shell script
    wget https://github.com/kubesphere/kubekey/releases/download/v1.0.0/kubekey-v1.0.0-linux-amd64.tar.gz
    tar -zxvf kubekey-v1.0.0-linux-amd64.tar.gz
    ```

或者
=======
  下载解压后可直接使用。
>>>>>>> 77f63df1

* 从源代码生成二进制文件

    ```shell script
    git clone https://github.com/kubesphere/kubekey.git
    cd kubekey
    ./build.sh
    ```

> 注意：
>
> * 在构建之前，需要先安装 Docker。
> * 如果无法访问 `https://proxy.golang.org/`，比如在大陆，请执行 `build.sh -p`。

### 创建集群

#### 快速开始

快速入门使用 `all-in-one` 安装，这是熟悉 KubeSphere 的良好开始。

##### 命令

```shell script
./kk create cluster [--with-kubernetes version] [--with-kubesphere version]
```

##### 例子

* 使用默认版本创建一个纯 Kubernetes 集群

    ```shell script
    ./kk create cluster
    ```

* 创建指定一个（[支持的版本](#KubernetesVersions)）的 Kubernetes 集群

    ```shell script
    ./kk create cluster --with-kubernetes v1.17.9
    ```

* 创建一个部署了 KubeSphere 的 Kubernetes 集群 （例如 `--with-kubesphere v3.0.0`）

    ```shell script
    ./kk create cluster --with-kubesphere [version]
    ```

#### 高级用法

您可以使用高级安装来控制自定义参数或创建多节点群集。具体来说，通过指定配置文件来创建集群。

1. 首先，创建一个示例配置文件

    ```shell script
    ./kk create config [--with-kubernetes version] [--with-kubesphere version] [(-f | --file) path]
    ```

   **例子：**

   * 使用默认配置创建一个示例配置文件。您也可以指定文件名称或文件所在的文件夹。

        ```shell script
        ./kk create config [-f ~/myfolder/config-sample.yaml]
        ```

   * 同时安装 KubeSphere

        ```shell script
        ./kk create config --with-kubesphere
        ```

2. 根据您的环境修改配置文件 config-sample.yaml
> 当指定安装KubeSphere时，要求集群中有可用的持久化存储。默认使用localVolume，如果需要使用其他持久化存储，请参阅 [addons](./docs/addons.md) 配置。
3. 使用配置文件创建集群。

      ```shell script
      ./kk create cluster -f ~/myfolder/config-sample.yaml
      ```

### 启用多集群管理

默认情况下，Kubekey 将仅安装一个 Solo 模式的单集群，即未开启 Kubernetes 多集群联邦。如果您希望将 KubeSphere 作为一个支持多集群集中管理的中央面板，您需要在 [config-example.yaml](docs/config-example.md) 中设置 `ClusterRole`。关于多集群的使用文档，请参考 [如何启用多集群](https://github.com/kubesphere/community/blob/master/sig-multicluster/how-to-setup-multicluster-on-kubesphere/README_zh.md)。

### 开启可插拔功能组件

KubeSphere 从 2.1.0 版本开始对 Installer 的各功能组件进行了解耦，快速安装将默认仅开启最小化安装（Minimal Installation），Installer 支持在安装前或安装后自定义可插拔的功能组件的安装。使最小化安装更快速轻量且资源占用更少，也方便不同用户按需选择安装不同的功能组件。

KubeSphere 有多个可插拔功能组件，功能组件的介绍可参考 [配置示例](docs/config-example.md)。您可以根据需求，选择开启安装 KubeSphere 的可插拔功能组件。我们非常建议您开启这些功能组件来体验 KubeSphere 完整的功能以及端到端的解决方案。请在安装前确保您的机器有足够的 CPU 与内存资源。开启可插拔功能组件可参考 [开启可选功能组件](https://github.com/kubesphere/ks-installer/blob/master/README_zh.md#%E5%AE%89%E8%A3%85%E5%8A%9F%E8%83%BD%E7%BB%84%E4%BB%B6)。

### 添加节点

将新节点的信息添加到群集配置文件，然后应用更改。

```shell script
./kk add nodes -f config-sample.yaml
```
### 删除节点

通过以下命令删除节点，nodename指需要删除的节点名。

```shell script
./kk delete node <nodeName> -f config-sample.yaml
```

### 删除集群

您可以通过以下命令删除集群：

* 如果您以快速入门（all-in-one）开始：

```shell script
./kk delete cluster
```

* 如果从高级安装开始（使用配置文件创建的集群）：

```shell script
./kk delete cluster [-f config-sample.yaml]
```

### 集群升级
#### 单节点集群
升级集群到指定版本。
```shell script
./kk upgrade [--with-kubernetes version] [--with-kubesphere version] 
```
* `--with-kubernetes` 指定kubernetes目标版本。
* `--with-kubesphere` 指定kubesphere目标版本。

#### 多节点集群
通过指定配置文件对集群进行升级。
```shell script
./kk upgrade [--with-kubernetes version] [--with-kubesphere version] [(-f | --file) path]
```
* `--with-kubernetes` 指定kubernetes目标版本。
* `--with-kubesphere` 指定kubesphere目标版本。
* `-f` 指定集群安装时创建的配置文件。

> 注意: 升级多节点集群需要指定配置文件. 如果集群非kubekey创建，或者创建集群时生成的配置文件丢失，需要重新生成配置文件，或使用以下方法生成。

Getting cluster info and generating kubekey's configuration file (optional).
```shell script
./kk create config [--from-cluster] [(-f | --file) path] [--kubeconfig path]
```
* `--from-cluster` 根据已存在集群信息生成配置文件. 
* `-f` 指定生成配置文件路径.
* `--kubeconfig` 指定集群kubeconfig文件. 
* 由于无法全面获取集群配置，生成配置文件后，请根据集群实际信息补全配置文件。

### 启用 kubectl 自动补全

KubeKey 不会启用 kubectl 自动补全功能。请参阅下面的指南并将其打开：

**先决条件**：确保已安装 `bash-autocompletion` 并可以正常工作。

```shell script
# 安装 bash-completion
apt-get install bash-completion

# 将 completion 脚本添加到你的 ~/.bashrc 文件
echo 'source <(kubectl completion bash)' >>~/.bashrc

# 将 completion 脚本添加到 /etc/bash_completion.d 目录
kubectl completion bash >/etc/bash_completion.d/kubectl
```

更详细的参考可以在[这里](https://kubernetes.io/docs/tasks/tools/install-kubectl/#enabling-shell-autocompletion)找到。

## 相关文档

* [配置示例](docs/config-example.md)
* [自定义插件安装](docs/addons.md)
* [网络访问](docs/network-access.md)
* [存储客户端](docs/storage-client.md)
* [路线图](docs/roadmap.md)<|MERGE_RESOLUTION|>--- conflicted
+++ resolved
@@ -70,16 +70,7 @@
 
 * 下载KubeKey可执行文件 [Releases page](https://github.com/kubesphere/kubekey/releases) 
 
-<<<<<<< HEAD
-    ```shell script
-    wget https://github.com/kubesphere/kubekey/releases/download/v1.0.0/kubekey-v1.0.0-linux-amd64.tar.gz
-    tar -zxvf kubekey-v1.0.0-linux-amd64.tar.gz
-    ```
-
-或者
-=======
   下载解压后可直接使用。
->>>>>>> 77f63df1
 
 * 从源代码生成二进制文件
 
